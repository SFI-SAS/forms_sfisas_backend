--- conflicted
+++ resolved
@@ -15,11 +15,7 @@
     openapi_version="3.1.0"  # o "3.0.3" si prefieres
 )
 
-<<<<<<< HEAD
-origins = ["*"]
-=======
 origins = ["https://forms.sfisas.com.co"]
->>>>>>> 4aa39207
 
 app.add_middleware(
     CORSMiddleware,
@@ -28,15 +24,6 @@
     allow_methods=["*"],
     allow_headers=["*"],
 )
-# origins = ["https://forms.sfisas.com.co"]
-
-# app.add_middleware(
-#     CORSMiddleware,
-#     allow_origins=["https://forms.sfisas.com.co"],
-#     allow_credentials=True,
-#     allow_methods=["*"],
-#     allow_headers=["*"],
-# )
 
 
 templates_env = Environment(loader=FileSystemLoader("app/api/templates"))
